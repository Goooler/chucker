package com.chuckerteam.chucker.api

import android.content.Context
import android.util.Log
import com.chuckerteam.chucker.api.Chucker.LOG_TAG
import com.chuckerteam.chucker.internal.data.entity.HttpTransaction
import com.chuckerteam.chucker.internal.support.IOUtils
import com.chuckerteam.chucker.internal.support.hasBody
import java.io.IOException
import java.nio.charset.Charset
import java.nio.charset.UnsupportedCharsetException
import okhttp3.Headers
import okhttp3.Interceptor
import okhttp3.Request
import okhttp3.Response
import okhttp3.ResponseBody
import okio.Buffer
import okio.BufferedSource

private const val MAX_BLOB_SIZE = 1000_000L

/**
 * An OkHttp Interceptor which persists and displays HTTP activity
 * in your application for later inspection.
 *
 * @param context An Android [Context]
 * @param collector A [ChuckerCollector] to customize data retention
 * @param maxContentLength The maximum length for request and response content
 * before their truncation. Warning: setting this value too high may cause unexpected
 * results.
 * @param headersToRedact a [Set] of headers you want to redact. They will be replaced
 * with a `**` in the Chucker UI.
 */
class ChuckerInterceptor @JvmOverloads constructor(
    private val context: Context,
    private val collector: ChuckerCollector = ChuckerCollector(context),
    private val maxContentLength: Long = 250000L,
    headersToRedact: Set<String> = emptySet()
) : Interceptor {

    private val io: IOUtils = IOUtils(context)
    private val headersToRedact: MutableSet<String> = headersToRedact.toMutableSet()

    /** Adds [headerName] into [headersToRedact] */
    fun redactHeader(vararg headerName: String) {
        headersToRedact.addAll(headerName)
    }

    @Throws(IOException::class)
    override fun intercept(chain: Interceptor.Chain): Response {
        val request = chain.request()
        val response: Response
        val transaction = HttpTransaction()

        processRequest(request, transaction)
        collector.onRequestSent(transaction)

        try {
            response = chain.proceed(request)
        } catch (e: IOException) {
            transaction.error = e.toString()
            collector.onResponseReceived(transaction)
            throw e
        }

        processResponse(response, transaction)
        collector.onResponseReceived(transaction)

        return response
    }

    /**
     * Processes a [Request] and populates corresponding fields of a [HttpTransaction].
     */
    private fun processRequest(request: Request, transaction: HttpTransaction) {
        val requestBody = request.body()

        val encodingIsSupported = io.bodyHasSupportedEncoding(request.headers().get(CONTENT_ENCODING))

        transaction.apply {
            setRequestHeaders(request.headers())
            populateUrl(request.url().toString())

            isRequestBodyPlainText = encodingIsSupported
            requestDate = System.currentTimeMillis()
            method = request.method()
            requestContentType = requestBody?.contentType()?.toString()
            requestContentLength = requestBody?.contentLength() ?: 0L
        }

        if (requestBody != null && encodingIsSupported) {
            val source = io.getNativeSource(Buffer(), io.bodyIsGzipped(request.headers().get(CONTENT_ENCODING)))
            val buffer = source.buffer()
            requestBody.writeTo(buffer)
            var charset: Charset = UTF8
            val contentType = requestBody.contentType()
            if (contentType != null) {
                charset = contentType.charset(UTF8) ?: UTF8
            }
            if (io.isPlaintext(buffer)) {
                val content = io.readFromBuffer(buffer, charset, maxContentLength)
                transaction.requestBody = content
            } else {
                transaction.isResponseBodyPlainText = false
            }
        }
    }

    /**
     * Processes a [Response] and populates corresponding fields of a [HttpTransaction].
     */
    private fun processResponse(response: Response, transaction: HttpTransaction) {
        val responseBody = response.body()
        val responseEncodingIsSupported = io.bodyHasSupportedEncoding(response.headers().get(CONTENT_ENCODING))

        transaction.apply {
            // includes headers added later in the chain
            setRequestHeaders(filterHeaders(response.request().headers()))
            setResponseHeaders(filterHeaders(response.headers()))

            isResponseBodyPlainText = responseEncodingIsSupported
            requestDate = response.sentRequestAtMillis()
            responseDate = response.receivedResponseAtMillis()
            protocol = response.protocol().toString()
            responseCode = response.code()
            responseMessage = response.message()

            responseContentType = responseBody?.contentType()?.toString()
            responseContentLength = responseBody?.contentLength() ?: 0L

            tookMs = (response.receivedResponseAtMillis() - response.sentRequestAtMillis())
        }

        if (response.hasBody() && responseEncodingIsSupported) {
            processResponseBody(response, responseBody, transaction)
        }
    }

    /**
     * Processes a [ResponseBody] and populates corresponding fields of a [HttpTransaction].
     */
    private fun processResponseBody(response: Response, responseBody: ResponseBody?, transaction: HttpTransaction) {
        getNativeSource(response)?.use { source ->
            source.request(java.lang.Long.MAX_VALUE)
            val buffer = source.buffer()
            var charset: Charset = UTF8
            val contentType = responseBody?.contentType()
            if (contentType != null) {
                try {
                    charset = contentType.charset(UTF8) ?: UTF8
                } catch (e: UnsupportedCharsetException) {
                    return
                }
            }
            if (io.isPlaintext(buffer)) {
                val content = io.readFromBuffer(buffer, charset, maxContentLength)
                transaction.responseBody = content
            } else {
                transaction.isResponseBodyPlainText = false

<<<<<<< HEAD
                if (transaction.responseContentType?.contains("image") == true && buffer.size() < MAX_BLOB_SIZE) {
                    transaction.responseImageData = buffer.clone().readByteArray()
=======
                val isImageContentType = (transaction.responseContentType?.contains(CONTENT_TYPE_IMAGE) == true)

                if (isImageContentType && buffer.size() < MAX_BLOB_SIZE) {
                    transaction.responseImageData = buffer.readByteArray()
>>>>>>> 1b4da1b8
                }
            }
            transaction.responseContentLength = buffer.size()
        }
    }

    /** Overrides all headers from [headersToRedact] with `**` */
    private fun filterHeaders(headers: Headers): Headers {
        val builder = headers.newBuilder()
        for (name in headers.names()) {
            if (headersToRedact.any { userHeader -> userHeader.equals(name, ignoreCase = true) }) {
                builder.set(name, "**")
            }
        }
        return builder.build()
    }

    /**
     * Returns a [BufferedSource] of a [Response] and UnGzip it if necessary.
     */
    @Throws(IOException::class)
    private fun getNativeSource(response: Response): BufferedSource? {
        if (io.bodyIsGzipped(response.headers().get(CONTENT_ENCODING))) {
            val source = response.peekBody(maxContentLength).source()
            if (source.buffer().size() < maxContentLength) {
                return io.getNativeSource(source, true)
            } else {
                Log.w(LOG_TAG, "gzip encoded response was too long")
            }
        }
        // Let's clone the response Buffer in order to don't cause an IllegalStateException: closed
        //  if others interceptors are manipulating the body (see #192).
        return response.body()?.source()?.buffer()?.clone()
    }

    companion object {
        private val UTF8 = Charset.forName("UTF-8")

        private const val MAX_BLOB_SIZE = 1000_000L

        private const val CONTENT_TYPE_IMAGE = "image"
        private const val CONTENT_ENCODING = "Content-Encoding"
    }
}<|MERGE_RESOLUTION|>--- conflicted
+++ resolved
@@ -158,15 +158,10 @@
             } else {
                 transaction.isResponseBodyPlainText = false
 
-<<<<<<< HEAD
-                if (transaction.responseContentType?.contains("image") == true && buffer.size() < MAX_BLOB_SIZE) {
-                    transaction.responseImageData = buffer.clone().readByteArray()
-=======
                 val isImageContentType = (transaction.responseContentType?.contains(CONTENT_TYPE_IMAGE) == true)
 
                 if (isImageContentType && buffer.size() < MAX_BLOB_SIZE) {
                     transaction.responseImageData = buffer.readByteArray()
->>>>>>> 1b4da1b8
                 }
             }
             transaction.responseContentLength = buffer.size()
